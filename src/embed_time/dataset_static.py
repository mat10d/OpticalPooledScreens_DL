--- conflicted
+++ resolved
@@ -43,22 +43,11 @@
         cell_mask = zarr_group['cells'][cell_idx]
         nuclei_mask = zarr_group['nuclei'][cell_idx]
 
-<<<<<<< HEAD
-        # original_image = np.expand_dims(original_image, 1)
-        # cell_mask = np.expand_dims(cell_mask, 0)
-        # nuclei_mask = np.expand_dims(nuclei_mask, 0)
-
-        # print(original_image.shape, cell_mask.shape, nuclei_mask.shape)
-
-        # Apply transform
-        cell_image, nuclei_image = self._apply_transform(original_image, cell_mask, nuclei_mask)
-=======
         # Apply mask and normalization
         cell_image, nuclei_image = self._apply_mask_normalization(original_image, cell_mask, nuclei_mask)
 
         # Apply interpolations
         cell_image, nuclei_image = self._apply_interpolation(cell_image, nuclei_image)
->>>>>>> 7524ad7d
 
         sample = {
             'gene': gene,
