--- conflicted
+++ resolved
@@ -2,21 +2,12 @@
 *.zarr
 *.tiff
 *.tif
-<<<<<<< HEAD
-<<<<<<< HEAD
 **/data/
 **/mnist_data/
-=======
-=======
 **/data/
 **/mnist_data/
->>>>>>> d7cc5ee (notebooks with code to read neuromast dataset)
 /notebooks/splits
-<<<<<<< HEAD
->>>>>>> static_dev
-=======
 /scripts/embed_time_runs
->>>>>>> 7524ad7d
 
 # Byte-compiled / optimized / DLL files
 __pycache__/
@@ -141,16 +132,4 @@
 .vscode/
 
 # OS Files
-<<<<<<< HEAD
-.DS_Store
-<<<<<<< HEAD
-=======
-
-# 
-<<<<<<< HEAD
->>>>>>> static_dev
-=======
->>>>>>> d7cc5ee (notebooks with code to read neuromast dataset)
-=======
-.DS_Store
->>>>>>> a704674 (fixing some rebase errors)+.DS_Store